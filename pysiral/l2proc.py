# -*- coding: utf-8 -*-
"""
Created on Fri Jul 24 14:04:27 2015

@author: Stefan

Modified on August 2018 by FMI
Classes impacted: L2Processor
"""

from pysiral.config import (td_branches, ConfigInfo, TimeRangeRequest,
                            get_yaml_config, PYSIRAL_VERSION, HOSTNAME)
from pysiral.errorhandler import ErrorStatus, PYSIRAL_ERROR_CODES
from pysiral.datahandler import DefaultAuxdataClassHandler
from pysiral.l1bdata import L1bdataNCFile
from pysiral.l2data import Level2Data
from pysiral.logging import DefaultLoggingClass
from pysiral.ssh import get_l2_ssh_class
from pysiral.output import (Level2Output, DefaultLevel2OutputHandler, get_output_class)
from pysiral.surface_type import get_surface_type_class
from pysiral.retracker import get_retracker_class
from pysiral.filter import get_filter
from pysiral.validator import get_validator
from pysiral.frb import get_frb_algorithm
from pysiral.sit import get_sit_algorithm
<<<<<<< HEAD
from pysiral.path import filename_from_path
=======
# fmi version: rio module added
from pysiral.rio import get_l2_rio_handler
from pysiral.path import filename_from_path, file_basename

from dateutil.relativedelta import relativedelta
from isodate.duration import Duration
>>>>>>> 712b4b08

from collections import deque, OrderedDict
from datetime import datetime
import time
import sys
import os


class Level2Processor(DefaultLoggingClass):

    def __init__(self, product_def, auxclass_handler=None):
        """ Setup of the Level-2 Processor """

        super(Level2Processor, self).__init__(self.__class__.__name__)

        # Error Status Handler
        self.error = ErrorStatus(caller_id=self.__class__.__name__)

        # Level-2 Algorithm Definition
        # NOTE: This object should ony be called through the property self.l2def
        self._l2def = product_def.l2def

        # Auxiliary Data Handler
        # NOTE: retrieves and initializes the auxdata classes based on the l2 processor definition config file
        if auxclass_handler is None:
            auxclass_handler = DefaultAuxdataClassHandler()
        self._auxclass_handler = auxclass_handler

        # This variable will contain a list with the auxiliary data handlers
        self._registered_auxdata_handlers = []

        # Output_handler (can be one or many)
        self._output_handler = product_def.output_handler

        # List of Level-2 (processed) orbit segments
        self._orbit = deque()

        # List of Level-1b input files
        self._l1b_files = []

        # pysiral config
        self._config = ConfigInfo()

        # Processor Initialization Flag
        self._initialized = False

        # Processor summary report
        self.report = L2ProcessorReport()

        # Initialize the class
        self._initialize_processor()


# %% Level2Processor: class properties

    @property
    def orbit(self):
        return self._orbit

    @property
    def has_empty_file_list(self):
        return len(self._l1b_files) == 0

    @property
    def l2def(self):
        return self._l2def

    @property
    def registered_auxdata_handlers(self):
        return list(self._registered_auxdata_handlers)

    @property
    def l2_auxdata_source_dict(self):
        """ A dictionary that contains the descriptions of the auxiliary
        data sources """
        auxdata_dict = {}
<<<<<<< HEAD
        for auxdata_type in self.registered_auxdata_handlers:
=======
        # fmi version: ice chart and ice chart aari added 
        for auxdata_type in ["mss", "sic", "sitype", "snow", "icechart", "icechart_aari"]:
>>>>>>> 712b4b08
            try:
                handler = getattr(self, auxdata_type)
                auxdata_dict[auxdata_type] = handler.longname
            except AttributeError:
                auxdata_dict[auxdata_type] = "unspecified"
        return auxdata_dict

# %% Level2Processor: public methods

#    def initialize(self):
#        self._initialize_processor()
#        self._initialize_summary_report()

    def set_l1b_files(self, l1b_files):
        self._l1b_files = l1b_files

    def process_l1b_files(self, l1b_files):
        self.set_l1b_files(l1b_files)
        self.run()

    def run(self):
        """ Run the processor """
        self._l2_processing_of_orbit_files()
        self._l2proc_summary_to_file()
        self._clean_up()

# %% Level2Processor: house keeping methods

    def _l2proc_summary_to_file(self):
        output_ids, output_defs = td_branches(self.l2def.output)
        for output_id, output_def in zip(output_ids, output_defs):
            output = get_output_class(output_def.pyclass)
            output.set_options(**output_def.options)
            output.set_base_export_path(output_def.path)
            time_range = self.report.time_range
            export_folder = output.get_full_export_path(time_range.start)
            self.report.write_to_file(output_id, export_folder)

    def _clean_up(self):
        """ All procedures that need to be reset after a run """
        self.report.clean_up()

# %% Level2Processor: initialization

    def _initialize_processor(self):
        """ Read required auxiliary data sets """

        # Instance can be reused
        if self._initialized:
            # Empty orbit list (or else orbits will acculumate)
            self._orbit.clear()
            return

        self.log.info("Starting Initialization")

        self.log.info("Processor Settings - range correction list:")
        for correction in self.l2def.corrections:
            self.log.info("- %s" % correction)
        self.log.info("Processor Settings - surface type classificator: %s" % (
            self.l2def.surface_type.pyclass))
        self.log.info("Processor Settings - lead interpolator: %s" % (
            self.l2def.ssa.pyclass))

        # Initialize the auxiliary data handlers
        self._set_auxdata_handlers()

        # Report on output location
        self._report_output_location()

        # All done
        self._initialized = True
        self.log.info("Initialization complete")

    def _set_auxdata_handlers(self):
        """ Adds all auxdata types from the l2 config file to the Level-2 processor instance """

<<<<<<< HEAD
        # The auxdata definition is a list of dictionaries of form {auxdata_type: auxdata_def}
        for auxdata_dict in self.l2def.auxdata:
=======
        # Sea ice concentration data handler
        self._set_sic_handler()
        
        # fmi modification to include ice concentration from ice chart
        # Sea ice concentration from ic data handler
        self._set_sic_ic_handler()

        # fmi modification to include ice concentration from aari ice chart
        # Set aari ic data handler
        self._set_sic_ica_handler()
>>>>>>> 712b4b08

            # Extract the information
            auxdata_type  = auxdata_dict.keys()[0]
            auxdata_def = auxdata_dict[auxdata_type]

            # Get options from l2 processor definition file
            # NOTE: These will intentionally override the default options defined in auxdata_def.yaml
            l2_procdef_opt = auxdata_def.get("options", None)

            # Retrieve the class (errors will be caught in method)
            auxhandler = self._auxclass_handler.get_pyclass(auxdata_type, auxdata_def["name"], l2_procdef_opt)

            # Add & register the class to the Level-2 processor instance
            setattr(self, auxdata_type, auxhandler)
            self._registered_auxdata_handlers.append(auxdata_type)

<<<<<<< HEAD
            # Report the auxdata class
            self.log.info("Processor Settings - %s auxdata handler: %s" % (auxdata_type.upper(), auxhandler.pyclass))
=======
    def _set_roi(self):
        self.log.info("Processor Settings - ROI: %s" % self._l2def.roi.pyclass)
        self._roi = get_roi_class(self._l2def.roi.pyclass)
        self._roi.set_options(**self._l2def.roi.options)

    def _set_mss(self):
        """ Loading the mss product file from a static file """
        settings = self._l2def.auxdata.mss
        self._mss = self._auxdata_handler.get_pyclass("mss", settings.name)
        self._auxdata_handler.error.raise_on_error()
        self.log.info("Processor Settings - MSS: %s" % self._mss.pyclass)
        self.log.info("- loading roi subset from: %s" % self._mss.filename)
        self._mss.set_roi(self._roi)
        self._mss.initialize()

    def _set_sic_handler(self):
        """ Set the sea ice concentration handler """
        settings = self._l2def.auxdata.sic
        self._sic = self._auxdata_handler.get_pyclass("sic", settings.name)
        self._auxdata_handler.error.raise_on_error()
        if settings.options is not None:
            self._sic.set_options(**settings.options)
        self._sic.initialize()
        self.log.info("Processor Settings - SIC handler: %s" % (
            self._sic.pyclass))
            
    # fmi modification to add ice concentration from ice chart
    def _set_sic_ic_handler(self):
        """ Set the sea ice concentration (from ice chart) handler """
        settings = self._l2def.auxdata.icechart
        self._icechart = self._auxdata_handler.get_pyclass("icechart", settings.name) 
        self._auxdata_handler.error.raise_on_error()
        if settings.options is not None:
            self._icechart.set_options(**settings.options)
        self._icechart.initialize()
        self.log.info("Processor Settings - IC handler: %s" % (
            self._icechart.pyclass))
        
    # fmi modification to add ice concentration from aari ice chart
    def _set_sic_ica_handler(self):
        """ Set the sea ice concentration (from aari ice chart) handler """
        settings = self._l2def.auxdata.icechart_aari
        self._icechart_aari = self._auxdata_handler.get_pyclass("icechart_aari", settings.name)
        self._auxdata_handler.error.raise_on_error()
        if settings.options is not None:
            self._icechart_aari.set_options(**settings.options)
        self._icechart_aari.initialize()
        self.log.info("Processor Settings - ICA handler: %s" % (
            self._icechart_aari.pyclass))

    def _set_sitype_handler(self):
        """ Set the sea ice type handler """
        settings = self._l2def.auxdata.sitype
        self._sitype = self._auxdata_handler.get_pyclass(
                "sitype", settings.name)
        self._auxdata_handler.error.raise_on_error()
        if settings.options is not None:
            self._sitype.set_options(**settings.options)
        self.log.info("Processor Settings - SIType handler: %s" % (
            self._sitype.pyclass))

    def _set_snow_handler(self):
        """ Set the snow (depth and density) handler """
        settings = self._l2def.auxdata.snow
        self._snow = self._auxdata_handler.get_pyclass("snow", settings.name)
        self._auxdata_handler.error.raise_on_error()
        if settings.options is not None:
            self._snow.set_options(**settings.options)
        self.log.info("Processor Settings - Snow handler: %s" % (
            self._snow.pyclass))
>>>>>>> 712b4b08

    def _report_output_location(self):
        for output_handler in self._output_handler:
            msg = "Level-2 Output [%s]: %s" % (str(output_handler.id), output_handler.basedir)
            self.log.info(msg)

    def _initialize_summary_report(self):
        """
        Only add report parameter that are not time range specific
        (e.g. the processor l2 settings)
        """
        self.report.l2_settings_file = self.l2def.l2_settings_file

# %% Level2Processor: orbit processing

    def _l2_processing_of_orbit_files(self):
        """ Orbit-wise level2 processing """

        # TODO: Evaluate parallelization
        self.log.info("Start Orbit Processing")

        n_files = len(self._l1b_files)

        # loop over l1bdata preprocessed orbits
        for i, l1b_file in enumerate(self._l1b_files):

            # Log the current position in the file stack
            self.log.info("+ [ %g of %g ] (%.2f%%)" % (i+1, n_files, float(i+1)/float(n_files)*100.))

            # Read the the level 1b file (l1bdata netCDF is required)
            l1b = self._read_l1b_file(l1b_file)
            source_primary_filename = os.path.split(l1b_file)[-1]

            # Apply the geophysical range corrections on the waveform range
            # bins in the l1b data container
            # TODO: move to level1bData class
            self._apply_range_corrections(l1b)

            # Apply a pre-filter of the l1b data (can be none)
            self._apply_l1b_prefilter(l1b)

            # Initialize the orbit level-2 data container
            # TODO: replace by proper product metadata transfer
            try:
                time_range = TimeRangeRequest(l1b.info.start_time, l1b.info.stop_time, period="custom")
                period = time_range.iterations[0]
            except SystemExit:
                msg = "Computation of data period caused exception"
                self.log.warning("[invalid-l1b]", msg)
                continue
            l2 = Level2Data(l1b.info, l1b.time_orbit, period=period)

<<<<<<< HEAD
            # Get auxiliary data from all registered auxdata handlers
            error_status, error_codes = self._get_auxiliary_data(l2)
            if True in error_status:
=======
            # Add sea ice concentration (can be used as classifier)
            error_status, error_codes = self._get_sea_ice_concentration(l2)
            if error_status:
                self._discard_l1b_procedure(error_codes, l1b_file)
                continue
                
            # fmi version: add LEW, PP, LTPP, SSD, ice chart, aari ice chart, rio
            
            # Add leading edge width
            self._get_leading_edge_width(l1b,l2)

            # Add pulse peakiness
            self._get_pulse_peakiness(l1b,l2)
            
            # Add late tail to peak power
            self._get_late_tail_to_peak_power(l1b,l2)

            # Add stack standard deviation
            self._get_stack_standard_deviation(l1b,l2)

            # Add sea ice concentration from ic
            error_status, error_codes = self._get_sea_ice_concentration_ic(l2)
            if error_status:
                self._discard_l1b_procedure(error_codes, l1b_file)
                continue
 
            # Add sea ice concentration from ica
            error_status, error_codes = self._get_sea_ice_concentration_ica(l2)
            if error_status:
                self._discard_l1b_procedure(error_codes, l1b_file)
                continue

	        # Add rio
            self._get_rio(l2)
            
            # fmi version END

            # Get sea ice type (may be required for geometrical corrcetion)
            error_status, error_codes = self._get_sea_ice_type(l2)
            if error_status:
>>>>>>> 712b4b08
                self._discard_l1b_procedure(error_codes, l1b_file)
                continue

            # Surface type classification (ocean, ice, lead, ...)
            # (ice type classification comes later)
            # TODO: Add L2 classifiers (ice concentration, ice type)
            self._classify_surface_types(l1b, l2)

            # Validate surface type classification
            # yes/no decision on continuing with orbit
            error_status, error_codes = self._validate_surface_types(l2)
            if error_status:
                self._discard_l1b_procedure(error_codes, l1b_file)
                continue

            # Get elevation by retracking of different surface types
            # adds parameter elevation to l2
            error_status, error_codes = self._waveform_retracking(l1b, l2)
            if error_status:
                self._discard_l1b_procedure(error_codes, l1b_file)
                continue

            # Compute the sea surface anomaly (from mss and lead tie points)
            # adds parameter ssh, ssa, afrb to l2
            self._estimate_sea_surface_height(l2)

            # Compute the radar freeboard and its uncertainty
            self._get_altimeter_freeboard(l1b, l2)

            # get radar(-derived) from altimeter freeboard
            self._get_freeboard_from_radar_freeboard(l1b, l2)

            # Apply freeboard filter
            self._apply_freeboard_filter(l2)

            # Convert to thickness
            self._convert_freeboard_to_thickness(l2)

            # Filter thickness
            self._apply_thickness_filter(l2)

            # Create output files
            l2.set_metadata(auxdata_source_dict=self.l2_auxdata_source_dict,
                            source_primary_filename=source_primary_filename,
                            l2_algorithm_id=self.l2def.id,
                            l2_version_tag=self.l2def.version_tag)
            self._create_l2_outputs(l2)

            # Add data to orbit stack
            self._add_to_orbit_collection(l2)

    def _read_l1b_file(self, l1b_file):
        """ Read a L1b data file (l1bdata netCDF) """
        filename = filename_from_path(l1b_file)
        self.log.info("- Parsing l1bdata file: %s" % filename)
        l1b = L1bdataNCFile(l1b_file)
        l1b.parse()
        l1b.info.subset_region_name = self.l2def.hemisphere
        return l1b

    def _discard_l1b_procedure(self, error_codes, l1b_file):
        """ Log and report discarded l1b orbit segment """
        self.log.info("- skip file")
        for error_code in error_codes:
            self.report.add_orbit_discarded_event(error_code, l1b_file)

    def _apply_range_corrections(self, l1b):
        """ Apply the range corrections """
        # XXX: This should be applied to the L2 data not l1b
        for correction in self.l2def.corrections:
            l1b.apply_range_correction(correction)

    def _apply_l1b_prefilter(self, l1b):
        """ Apply filtering of l1b variables """
        # Backward compatibility with older l2 setting files
        if "l1b_pre_filtering" not in self.l2def:
            return
        # Apply filters
        names, filters = td_branches(self.l2def.l1b_pre_filtering)
        for name, filter_def in zip(names, filters):
            self.log.info("- Apply l1b pre-filter: %s" % filter_def.pyclass)
            l1bfilter = get_filter(filter_def.pyclass)
            l1bfilter.set_options(**filter_def.options)
            l1bfilter.apply_filter(l1b)

    def _get_auxiliary_data(self, l2):
        """ Transfer along-track data from all registered auxdata handler to the l2 data object """

        # Loop over all auxilary data types. Each type must have:
        # a) entry in the l2 processing definition under the root.auxdata
        # b) entry in .pysiral-cfg.auxdata.yaml
        # c) python class in pysiral.auxdata.$auxdata_type$

        auxdata_error_status = []
        auxdata_error_codes = []

        for auxdata_type in self.registered_auxdata_handlers:

            # Get the class
            auxclass = getattr(self, auxdata_type)

            # Transfer variables (or at least attempt to)
            auxclass.add_variables_to_l2(l2)

<<<<<<< HEAD
            # Reporting
            for msg in auxclass.msgs:
                self.log.info("- %s auxdata handler message: %s" % (auxdata_type.upper(), msg))
=======
        return error_status, error_codes
        
    # fmi modification: add of iceconc from ic, iceconc from aari, rio, PP, LEW, SSD, LTPP
    
    def _get_sea_ice_concentration_ic(self, l2):
        """ Get sea ice concentration and ice stage along track from auxdata """
        
        # Get along-track sea ice concentrations via the SIC IC handler class
        # (see self._set_sic_ic_handler)
        sics, msg = self._icechart.get_along_track_sic(l2)
        
        # Report any messages from the SIC IC handler
        if not msg == "":
            self.log.info("- "+msg)
        
        # Check and return error status and codes (e.g. missing file)
        error_status = self._sic.error.status
        error_codes = self._sic.error.codes
        
        # No error: add to l2data
        if not error_status:
            l2.ic_ct.set_value(sics[0])
            l2.ic_ca.set_value(sics[1])
            l2.ic_cb.set_value(sics[2])
            l2.ic_cc.set_value(sics[3])
            l2.ic_sa.set_value(sics[4])
            l2.ic_sb.set_value(sics[5])
            l2.ic_sc.set_value(sics[6])
            
        # on error: display error messages as warning and return status flag
        # (this will cause the processor to report and skip this orbit segment)
        else:
            error_messages = self._icechart.error.get_all_messages()
            for error_message in error_messages:
                self.log.warning("! "+error_message)
                self._icechart.error.reset()

        return error_status, error_codes

    def _get_sea_ice_concentration_ica(self, l2):
        """ Get sea ice concentration along track from auxdata """
        
        # Get along-track sea ice concentrations via the SIC ICA handler class
        # (see self._set_sic_ica_handler)
        sics, msg = self._icechart_aari.get_along_track_sic(l2)
        
        # Report any messages from the SIC IC handler
        if not msg == "":
            self.log.info("- "+msg)
        
        # Check and return error status and codes (e.g. missing file)
        error_status = self._sic.error.status
        error_codes = self._sic.error.codes
        
        # No error: add to l2data
        if not error_status:
            l2.ica_ct.set_value(sics[0])
            l2.ica_ca.set_value(sics[1])
            l2.ica_cb.set_value(sics[2])
            l2.ica_cc.set_value(sics[3])
            l2.ica_sa.set_value(sics[4])
            l2.ica_sb.set_value(sics[5])
            l2.ica_sc.set_value(sics[6])
            
        # on error: display error messages as warning and return status flag
        # (this will cause the processor to report and skip this orbit segment)
        else:
            error_messages = self._icechart_aari.error.get_all_messages()
            for error_message in error_messages:
                self.log.warning("! "+error_message)
                self._icechart_aari.error.reset()

        return error_status, error_codes

    def _get_rio(self, l2):
        """Hopefully get rio"""
             
        # Get along-track RIO
        self._rio = get_l2_rio_handler('RIO')
        rio, msg = self._rio.get_along_track_rio(l2)
        
        # Add to l2data
        l2.rio_pc1.set_value(rio[0])
        l2.rio_pc2.set_value(rio[1])
        l2.rio_pc3.set_value(rio[2])
        l2.rio_pc4.set_value(rio[3])
        l2.rio_pc5.set_value(rio[4])
        l2.rio_pc6.set_value(rio[5])
        l2.rio_pc7.set_value(rio[6])
        l2.rio_1asuper.set_value(rio[7])
        l2.rio_1a.set_value(rio[8])
        l2.rio_1b.set_value(rio[9])
        l2.rio_1c.set_value(rio[10])
        l2.rio_no_ice_class.set_value(rio[11])


    def _get_leading_edge_width(self, l1b,l2):
        """Get leading edge width"""
        
        for classifier_name in l1b.classifier.parameter_list:
            if classifier_name == "leading_edge_width":
                lew = getattr(l1b.classifier,"leading_edge_width")
                leading_edge_width = lew
        try:
            l2.lew.set_value(lew)
        except UnboundLocalError:
            print 'INFO: no lew'
            pass


    def _get_pulse_peakiness(self, l1b, l2):
        """Get pulse peakiness"""
                
        for classifier_name in l1b.classifier.parameter_list:
            if classifier_name == "peakiness":
                pulsep = getattr(l1b.classifier,"peakiness")
                pulse_peakiness = pulsep
            elif classifier_name == "peakiness_l":
                pulsep_l = getattr(l1b.classifier,"peakiness_l")
                pulse_peakiness_left = pulsep_l
            elif classifier_name == "peakiness_r":
                pulsep_r = getattr(l1b.classifier,"peakiness_r")
                pulse_peakiness_right = pulsep_r
        try:
            l2.pp.set_value(pulsep)
            l2.ppl.set_value(pulsep_l)
            l2.ppr.set_value(pulsep_r)
        except UnboundLocalError:
            print 'INFO: no pp'
            pass    

    def _get_stack_standard_deviation(self, l1b, l2):
        """Get stack standard deviation"""
                
        for classifier_name in l1b.classifier.parameter_list:
            if classifier_name == "stack_standard_deviation":
                ssdev = getattr(l1b.classifier,"stack_standard_deviation")
                        
        try:
            l2.ssd.set_value(ssdev)
        except UnboundLocalError:
            print 'INFO: no ssd'
            

    def _get_late_tail_to_peak_power(self, l1b, l2):
        """Get late tail to peak power"""

        for classifier_name in l1b.classifier.parameter_list:
            if classifier_name == "late_tail_to_peak_power":
                ltpp = getattr(l1b.classifier,"late_tail_to_peak_power")
        try:
            l2.ltpp.set_value(ltpp)
        except UnboundLocalError:
            print 'INFO: no ltpp'
            pass
    
    # fmi modification END
>>>>>>> 712b4b08

            # Check for errors
            if auxclass.error.status:
                error_messages = auxclass.error.get_all_messages()
                for error_message in error_messages:
                    self.log.warning("! "+error_message)
                    # auxdata handler is persistent, therefore errors status
                    # needs to be reset before next orbit
                    auxclass.error.reset()

            auxdata_error_status.append(auxclass.error.status)
            auxdata_error_codes.extend(auxclass.error.codes)

            self.log.info("- %s auxdata handler completed" % (auxdata_type.upper()))

        # Return error status list
        return auxdata_error_status, auxdata_error_codes

    def _classify_surface_types(self, l1b, l2):
        """ Run the surface type classification """
        pyclass = self.l2def.surface_type.pyclass
        surface_type = get_surface_type_class(pyclass)
        surface_type.set_options(**self.l2def.surface_type.options)
        surface_type.classify(l1b, l2)
        l2.set_surface_type(surface_type.result)

    def _validate_surface_types(self, l2):
        """ Loop over stack of surface type validators """
        surface_type_validators = self.l2def.validator.surface_type
        names, validators = td_branches(surface_type_validators)
        error_codes = ["l2proc_surface_type_discarded"]
        error_states = []
        error_messages = []
        for name, validator_def in zip(names, validators):
            validator = get_validator(validator_def.pyclass)
            validator.set_options(**validator_def.options)
            state, message = validator.validate(l2)
            error_states.append(state)
            error_messages.append(message)
            if state:
                self.log.info("- Validator message: "+message)
        error_status = True in error_states
        return error_status, error_codes

    def _waveform_retracking(self, l1b, l2):
        """ Retracking: Obtain surface elevation from l1b waveforms """
        # loop over retrackers for each surface type
        surface_types, retracker_def = td_branches(self.l2def.retracker)

        for i, surface_type in enumerate(surface_types):

            # Check if any waveforms need to be retracked for given
            # surface type
            surface_type_flag = l2.surface_type.get_by_name(surface_type)
            if surface_type_flag.num == 0:
                self.log.info("- no waveforms of type %s" % surface_type)
                continue

            # Benchmark retracker performance
            # XXX: is currently the bottleneck of level2 processing
            timestamp = time.time()

            # Retrieve the retracker assiciated with surface type
            # from the l2 settings
            retracker = get_retracker_class(retracker_def[i].pyclass)

            # Set options (if any)
            if retracker_def[i].options is not None:
                retracker.set_options(**retracker_def[i].options)

            # set subset of waveforms
            retracker.set_indices(surface_type_flag.indices)

            # Add classifier data (some retracker need that)
            retracker.set_classifier(l1b.classifier)

            # Start the retracking
            retracker.retrack(l1b, l2)

            # Retrieve the range after retracking
            l2.update_retracked_range(retracker)

            # XXX: Let the retracker return other parameters?
            l2.set_radar_mode(l1b.waveform.radar_mode)

            # retrieve potential error status and update surface type flag
            if retracker.error_flag.num > 0:
                l2.surface_type.add_flag(retracker.error_flag.flag, "invalid")
            self.log.info("- Retrack class %s with %s in %.3f seconds" % (
                surface_type, retracker_def[i].pyclass,
                time.time()-timestamp))

        # Error handling not yet implemented, return dummy values
        return False, None

    def _estimate_sea_surface_height(self, l2):

        # 2. get get sea surface anomaly
        ssa = get_l2_ssh_class(self.l2def.ssa.pyclass)
        ssa.set_options(**self.l2def.ssa.options)
        ssa.interpolate(l2)

        # dedicated setters, else the uncertainty, bias attributes are broken
        l2.ssa.set_value(ssa.value)
        l2.ssa.set_uncertainty(ssa.uncertainty)

    def _get_altimeter_freeboard(self, l1b, l2):
        """ Compute radar freeboard and its uncertainty """

        afrbalg = get_frb_algorithm(self.l2def.afrb.pyclass)
        afrbalg.set_options(**self.l2def.rfrb.options)
        afrb, afrb_unc = afrbalg.get_radar_freeboard(l1b, l2)

        # Check and return error status and codes
        # (unlikely in this case)
        error_status = afrbalg.error.status
        error_codes = afrbalg.error.codes

        if not error_status:
            # Add to l2data
            l2.afrb.set_value(afrb)
            l2.afrb.set_uncertainty(afrb_unc)

        # on error: display error messages as warning and return status flag
        # (this will cause the processor to report and skip this orbit segment)
        else:
            error_messages = self._snow.error.get_all_messages()
            for error_message in error_messages:
                self.log.warning("! "+error_message)

        return error_status, error_codes

    def _get_freeboard_from_radar_freeboard(self, l1b, l2):
        """ Convert the altimeter freeboard in radar freeboard """

        frbgeocorr = get_frb_algorithm(self.l2def.frb.pyclass)
        frbgeocorr.set_options(**self.l2def.frb.options)
        frb, frb_unc = frbgeocorr.get_freeboard(l1b, l2)

        # Check and return error status and codes (e.g. missing file)
        error_status = frbgeocorr.error.status
        error_codes = frbgeocorr.error.codes

        # Add to l2data
        if not error_status:
            # Add to l2data
            l2.frb.set_value(frb)
            l2.frb.set_uncertainty(frb_unc)

        # on error: display error messages as warning and return status flag
        # (this will cause the processor to report and skip this orbit segment)
        else:
            error_messages = frbgeocorr.get_all_messages()
            for error_message in error_messages:
                self.log.warning("! "+error_message)

    def _apply_freeboard_filter(self, l2):
        """ Apply freeboard filters as defined in the level-2 settings file
        under `root.filter.freeboard`

        Filtering means:
        - setting the freeboard value to nan
        - setting the surface type classification to invalid
        """

        # Extract filters from settings structure
        freeboard_filters = self.l2def.filter.freeboard
        names, filters = td_branches(freeboard_filters)

        # Loop over freeboard filters
        for name, filter_def in zip(names, filters):

            # Get corresponding class name in pysiral.filter and transfer options
            # XXX: This should be rewritten as (e.g.)
            #   `frbfilter = VariableFilter(filter_def.pyclass, **filter_def.options)`
            frbfilter = get_filter(filter_def.pyclass)
            frbfilter.set_options(**filter_def.options)

            # XXX: This is a temporary fix of an error in the algorithm
            #
            # Explanation: The filter target was wrongly set to radar freeboard,
            # meaning that whether a freeboard value was filtered was determined on
            # the wrong parameter. Both values differ by the geometric snow propagation
            # correction (22% of snow depth). While the impact on the high freeboard end
            # is negligible, at the lower (negative) end more freeboard where filtered
            # than necessary since radar freeboard is always lower.
            #
            # The `afrb` filter target was hard coded, thus an option is added to replace
            # the filter target (`root.filter.freeboard.frb_valid_range.filter_target`).
            # The default option is the wrong one only for consistency reasons.
            filter_target = "afrb"
            if filter_def.options.has_key("filter_target"):
                filter_target = filter_def.options.filter_target

            # Check if action is required
            frbfilter.apply_filter(l2, filter_target)
            if frbfilter.flag.num == 0:
                continue

            # Logging
            self.log.info("- Filter message: %s has flagged %g waveforms" % (
                filter_def.pyclass, frbfilter.flag.num))

            # Set surface type flag (contains invalid)
            l2.surface_type.add_flag(frbfilter.flag.flag, "invalid")

            # Remove invalid elevations / freeboards
            l2.frb.set_nan_indices(frbfilter.flag.indices)

    def _convert_freeboard_to_thickness(self, l2):
        """
        Convert Freeboard to Thickness
        Note: This step requires the definition of sea ice density
              (usually in the l2 settings)
        """

        frb2sit = get_sit_algorithm(self.l2def.sit.pyclass)
        frb2sit.set_options(**self.l2def.sit.options)

        sit, sit_unc, ice_dens, ice_dens_unc = frb2sit.get_thickness(l2)

        # Check and return error status and codes (e.g. missing file)
        error_status = frb2sit.error.status

        # Add to l2data
        if not error_status:
            # Add to l2data
            l2.sit.set_value(sit)
            l2.sit.set_uncertainty(sit_unc)
            l2.set_auxiliary_parameter("idens", "sea_ice_density", ice_dens, ice_dens_unc)

    def _apply_thickness_filter(self, l2):
        thickness_filters = self.l2def.filter.thickness
        names, filters = td_branches(thickness_filters)
        for name, filter_def in zip(names, filters):
            sitfilter = get_filter(filter_def.pyclass)
            sitfilter.set_options(**filter_def.options)
            sitfilter.apply_filter(l2, "sit")
            if sitfilter.flag.num == 0:
                continue
            self.log.info("- Filter message: %s has flagged %g waveforms" % (
                filter_def.pyclass, sitfilter.flag.num))
            # Set surface type flag (contains invalid)
            l2.surface_type.add_flag(sitfilter.flag.flag, "invalid")
            # Remove invalid thickness values
            l2.sit.set_nan_indices(sitfilter.flag.indices)

    def _create_l2_outputs(self, l2):
        for output_handler in self._output_handler:
            output = Level2Output(l2, output_handler)
            self.log.info("- Write %s data file: %s" % (
                    output_handler.id, output.export_filename))

    def _add_to_orbit_collection(self, l2):
        self._orbit.append(l2)


class Level2ProductDefinition(DefaultLoggingClass):
    """ Main configuration class for the Level-2 Processor """

    def __init__(self, run_tag, l2_settings_file):

        super(Level2ProductDefinition, self).__init__(self.__class__.__name__)
        self.error = ErrorStatus(self.__class__.__name__)

        # Mandatory parameter
        self._run_tag = run_tag
        self._l2_settings_file = l2_settings_file
        self._parse_l2_settings()

        # Optional parameters (may be set to default values if not specified)
        self._output_handler = []

    def add_output_definition(self, output_def_file, period="default", overwrite_protection=True):

        # Set given or default output handler
        self._output_handler.append(DefaultLevel2OutputHandler(
            output_def=output_def_file, subdirectory=self.run_tag,
            period=period, overwrite_protection=overwrite_protection))

    def _parse_l2_settings(self):
        try:
            self._l2def = get_yaml_config(self._l2_settings_file)
        except Exception, msg:
            self.error.add_error("invalid-l2-settings", msg)
            self.error.raise_on_error()

    @property
    def run_tag(self):
        return self._run_tag

    @property
    def l2def(self):
        return self._l2def

    @property
    def output_handler(self):
        # Revert to default output handler if non was specifically added
        if len(self._output_handler) == 0:
            self.add_output_definition("default")
        return self._output_handler


class L2ProcessorReport(DefaultLoggingClass):

    def __init__(self):

        super(L2ProcessorReport, self).__init__(self.__class__.__name__)

        self.n_files = 0
        self.data_period = None
        self.l2_settings_file = "none"
        self.l1b_repository = "none"

        # Counter for error codes
        # XXX: This is a first quick implementation of error codes
        #      (see pysiral.error_handler modules for more info) and
        #      the dev should make sure to use the correct names. A
        #      more formalized way of reporting errors will be added
        #      in future updates
        self._init_error_counters()

    def add_orbit_discarded_event(self, error_code, l1b_file):
        """ Add the l1b file to the list of files with a certain error code """

        # Only except defined error codes
        try:
            self.error_counter[error_code].append(l1b_file)
        except:
            self.log.warning("Unknown error code (%s), ignoring" % error_code)

    def write_to_file(self, output_id, directory):
        """ Write a summary file to the defined export directory """

        # Create a simple filename
        filename = os.path.join(directory, "pysiral-l2proc-summary.txt")
        self.log.info("Exporting summary report: %s" % filename)

        lfmt = "  %-16s : %s\n"
        current_time = str(datetime.now()).split(".")[0]
        with open(filename, "w") as fhandle:

            # Write infos on settings, host, os, ....
            fhandle.write("# pysiral Level2Processor Summary\n\n")
            fhandle.write(lfmt % ("created", current_time))

            # Brief statistics of files, errors, warnings
            fhandle.write("\n# Processor Statistics\n\n")
            fhandle.write(lfmt % ("l1b files", str(self.n_files)))
            fhandle.write(lfmt % ("errors", str(self.n_discarded_files)))
            fhandle.write(lfmt % ("warnings", str(self.n_warnings)))

            fhandle.write("\n# Processor & Local Machine Settings\n\n")
            fhandle.write(lfmt % ("pysiral version", PYSIRAL_VERSION))
            fhandle.write(lfmt % ("python version", sys.version))
            fhandle.write(lfmt % ("hostname", HOSTNAME))

            # More info on this specific run
            fhandle.write(lfmt % ("data period", self.data_period_str))
            fhandle.write(lfmt % ("Level-2 settings", self.l2_settings_file))
            fhandle.write(lfmt % ("l1b repository", self.l1b_repository))

            # List discarded files and reason (error code & description)
            fhandle.write("\n# Detailed Error Breakdown\n\n")
            msg = "  No %s output generated for %g l1b files due " + \
                  "to following errors:\n"
            fhandle.write(msg % (output_id, self.n_discarded_files))

            for error_code in PYSIRAL_ERROR_CODES.keys():
                n_discarded_files = len(self.error_counter[error_code])
                if n_discarded_files == 0:
                    continue
                error_description = PYSIRAL_ERROR_CODES[error_code]
                msg = "\n  %g file(s): [error_code:%s] %s\n" % (
                    n_discarded_files, error_code, error_description)
                fhandle.write(msg)
                for discarded_file in self.error_counter[error_code]:
                    fn = filename_from_path(discarded_file)
                    fhandle.write("  * %s\n" % fn)

    def clean_up(self):
        """ Remove all non-persistent parameter """
        self.data_period = None
        self.l1b_repository = "none"
        self._init_error_counters()

    def _init_error_counters(self):
        self.error_counter = OrderedDict([])
        for error_code in PYSIRAL_ERROR_CODES.keys():
            self.error_counter[error_code] = []

    @property
    def data_period_str(self):
        try:
            return self.time_range.label
        except:
            return "invalid/mission data period"

    @property
    def n_discarded_files(self):
        num_discarded_files = 0
        for error_code in self.error_counter.keys():
            num_discarded_files += len(self.error_counter[error_code])
        return num_discarded_files

    @property
    def n_warnings(self):
        return 0<|MERGE_RESOLUTION|>--- conflicted
+++ resolved
@@ -11,58 +11,52 @@
 from pysiral.config import (td_branches, ConfigInfo, TimeRangeRequest,
                             get_yaml_config, PYSIRAL_VERSION, HOSTNAME)
 from pysiral.errorhandler import ErrorStatus, PYSIRAL_ERROR_CODES
-from pysiral.datahandler import DefaultAuxdataClassHandler
+from pysiral.datahandler import DefaultAuxdataHandler
 from pysiral.l1bdata import L1bdataNCFile
+from pysiral.iotools import get_local_l1bdata_files
 from pysiral.l2data import Level2Data
 from pysiral.logging import DefaultLoggingClass
-from pysiral.ssh import get_l2_ssh_class
-from pysiral.output import (Level2Output, DefaultLevel2OutputHandler, get_output_class)
+from pysiral.mss import get_l2_ssh_class
+from pysiral.output import (Level2Output, DefaultLevel2OutputHandler,
+                            PysiralOutputFilenaming, get_output_class)
+from pysiral.roi import get_roi_class
 from pysiral.surface_type import get_surface_type_class
 from pysiral.retracker import get_retracker_class
 from pysiral.filter import get_filter
 from pysiral.validator import get_validator
 from pysiral.frb import get_frb_algorithm
 from pysiral.sit import get_sit_algorithm
-<<<<<<< HEAD
-from pysiral.path import filename_from_path
-=======
 # fmi version: rio module added
 from pysiral.rio import get_l2_rio_handler
 from pysiral.path import filename_from_path, file_basename
 
 from dateutil.relativedelta import relativedelta
 from isodate.duration import Duration
->>>>>>> 712b4b08
 
 from collections import deque, OrderedDict
 from datetime import datetime
 import time
+import glob
 import sys
 import os
 
 
 class Level2Processor(DefaultLoggingClass):
 
-    def __init__(self, product_def, auxclass_handler=None):
-        """ Setup of the Level-2 Processor """
+    def __init__(self, product_def, auxdata_handler=None):
 
         super(Level2Processor, self).__init__(self.__class__.__name__)
 
         # Error Status Handler
         self.error = ErrorStatus(caller_id=self.__class__.__name__)
 
-        # Level-2 Algorithm Definition
-        # NOTE: This object should ony be called through the property self.l2def
+#        # Level-2 Algorithm Defintion
         self._l2def = product_def.l2def
 
         # Auxiliary Data Handler
-        # NOTE: retrieves and initializes the auxdata classes based on the l2 processor definition config file
-        if auxclass_handler is None:
-            auxclass_handler = DefaultAuxdataClassHandler()
-        self._auxclass_handler = auxclass_handler
-
-        # This variable will contain a list with the auxiliary data handlers
-        self._registered_auxdata_handlers = []
+        if auxdata_handler is None:
+            auxdata_handler = DefaultAuxdataHandler()
+        self._auxdata_handler = auxdata_handler
 
         # Output_handler (can be one or many)
         self._output_handler = product_def.output_handler
@@ -95,28 +89,16 @@
     @property
     def has_empty_file_list(self):
         return len(self._l1b_files) == 0
-
-    @property
-    def l2def(self):
-        return self._l2def
-
-    @property
-    def registered_auxdata_handlers(self):
-        return list(self._registered_auxdata_handlers)
 
     @property
     def l2_auxdata_source_dict(self):
         """ A dictionary that contains the descriptions of the auxiliary
         data sources """
         auxdata_dict = {}
-<<<<<<< HEAD
-        for auxdata_type in self.registered_auxdata_handlers:
-=======
         # fmi version: ice chart and ice chart aari added 
         for auxdata_type in ["mss", "sic", "sitype", "snow", "icechart", "icechart_aari"]:
->>>>>>> 712b4b08
             try:
-                handler = getattr(self, auxdata_type)
+                handler = getattr(self, "_"+auxdata_type)
                 auxdata_dict[auxdata_type] = handler.longname
             except AttributeError:
                 auxdata_dict[auxdata_type] = "unspecified"
@@ -128,8 +110,48 @@
 #        self._initialize_processor()
 #        self._initialize_summary_report()
 
+    def get_input_files_local_machine_def(self, time_range, version="default"):
+        mission_id = self._l2def.mission_id
+        hemisphere = self._l2def.hemisphere
+        l1b_files = get_local_l1bdata_files(
+            mission_id, time_range, hemisphere, version=version)
+        self.set_l1b_files(l1b_files)
+
+        # Update the report
+        self.report.n_files = len(l1b_files)
+        self.report.time_range = time_range
+        self.report.l1b_repository = os.path.split(l1b_files[0])[0]
+
+    def set_custom_l1b_file_list(self, l1b_files, time_range):
+        self.set_l1b_files(l1b_files)
+        # Update the report
+        self.report.n_files = len(l1b_files)
+        self.report.time_range = time_range
+        self.report.l1b_repository = os.path.split(l1b_files[0])[0]
+
     def set_l1b_files(self, l1b_files):
         self._l1b_files = l1b_files
+
+    def remove_old_l2data(self, time_range):
+        """ Clean up old l2 output data """
+        # TODO: Move data management out of processing class
+        # can be several oututs
+        output_ids, output_defs = td_branches(self._l2def.output)
+        for output_id, output_def in zip(output_ids, output_defs):
+            output = get_output_class(output_def.pyclass)
+            output.set_options(**output_def.options)
+            output.set_base_export_path(output_def.path)
+            export_folder = output.get_full_export_path(time_range.start)
+
+            # Get list of output files
+            search_pattern = os.path.join(export_folder, "*.*")
+            l2output_files = glob.glob(search_pattern)
+
+            # Delete files
+            self.log.info("Removing %g output files [ %s ] in %s" % (
+                len(l2output_files), output_id, export_folder))
+            for l2output_file in l2output_files:
+                os.remove(l2output_file)
 
     def process_l1b_files(self, l1b_files):
         self.set_l1b_files(l1b_files)
@@ -141,10 +163,14 @@
         self._l2proc_summary_to_file()
         self._clean_up()
 
+    def purge(self):
+        """ Clean the orbit collection """
+        pass
+
 # %% Level2Processor: house keeping methods
 
     def _l2proc_summary_to_file(self):
-        output_ids, output_defs = td_branches(self.l2def.output)
+        output_ids, output_defs = td_branches(self._l2def.output)
         for output_id, output_def in zip(output_ids, output_defs):
             output = get_output_class(output_def.pyclass)
             output.set_options(**output_def.options)
@@ -171,15 +197,41 @@
         self.log.info("Starting Initialization")
 
         self.log.info("Processor Settings - range correction list:")
-        for correction in self.l2def.corrections:
+        for correction in self._l2def.corrections:
             self.log.info("- %s" % correction)
         self.log.info("Processor Settings - surface type classificator: %s" % (
-            self.l2def.surface_type.pyclass))
+            self._l2def.surface_type.pyclass))
         self.log.info("Processor Settings - lead interpolator: %s" % (
-            self.l2def.ssa.pyclass))
-
-        # Initialize the auxiliary data handlers
-        self._set_auxdata_handlers()
+            self._l2def.ssa.pyclass))
+
+        # Set the region of interest option
+        # (required for MSS subsetting)
+        self._set_roi()
+
+        # Load static background field
+
+        # Read the mean surface height auxiliary file
+        self._set_mss()
+
+        # Handler for dynamic data sets (sea ice concentration, ...)
+        # need to be called with timestamps and positions
+
+        # Sea ice concentration data handler
+        self._set_sic_handler()
+        
+        # fmi modification to include ice concentration from ice chart
+        # Sea ice concentration from ic data handler
+        self._set_sic_ic_handler()
+
+        # fmi modification to include ice concentration from aari ice chart
+        # Set aari ic data handler
+        self._set_sic_ica_handler()
+
+        # sea ice type data handler (needs to be before snow)
+        self._set_sitype_handler()
+
+        # snow data handler (needs to provide snow depth and density)
+        self._set_snow_handler()
 
         # Report on output location
         self._report_output_location()
@@ -188,44 +240,6 @@
         self._initialized = True
         self.log.info("Initialization complete")
 
-    def _set_auxdata_handlers(self):
-        """ Adds all auxdata types from the l2 config file to the Level-2 processor instance """
-
-<<<<<<< HEAD
-        # The auxdata definition is a list of dictionaries of form {auxdata_type: auxdata_def}
-        for auxdata_dict in self.l2def.auxdata:
-=======
-        # Sea ice concentration data handler
-        self._set_sic_handler()
-        
-        # fmi modification to include ice concentration from ice chart
-        # Sea ice concentration from ic data handler
-        self._set_sic_ic_handler()
-
-        # fmi modification to include ice concentration from aari ice chart
-        # Set aari ic data handler
-        self._set_sic_ica_handler()
->>>>>>> 712b4b08
-
-            # Extract the information
-            auxdata_type  = auxdata_dict.keys()[0]
-            auxdata_def = auxdata_dict[auxdata_type]
-
-            # Get options from l2 processor definition file
-            # NOTE: These will intentionally override the default options defined in auxdata_def.yaml
-            l2_procdef_opt = auxdata_def.get("options", None)
-
-            # Retrieve the class (errors will be caught in method)
-            auxhandler = self._auxclass_handler.get_pyclass(auxdata_type, auxdata_def["name"], l2_procdef_opt)
-
-            # Add & register the class to the Level-2 processor instance
-            setattr(self, auxdata_type, auxhandler)
-            self._registered_auxdata_handlers.append(auxdata_type)
-
-<<<<<<< HEAD
-            # Report the auxdata class
-            self.log.info("Processor Settings - %s auxdata handler: %s" % (auxdata_type.upper(), auxhandler.pyclass))
-=======
     def _set_roi(self):
         self.log.info("Processor Settings - ROI: %s" % self._l2def.roi.pyclass)
         self._roi = get_roi_class(self._l2def.roi.pyclass)
@@ -296,7 +310,6 @@
             self._snow.set_options(**settings.options)
         self.log.info("Processor Settings - Snow handler: %s" % (
             self._snow.pyclass))
->>>>>>> 712b4b08
 
     def _report_output_location(self):
         for output_handler in self._output_handler:
@@ -308,23 +321,22 @@
         Only add report parameter that are not time range specific
         (e.g. the processor l2 settings)
         """
-        self.report.l2_settings_file = self.l2def.l2_settings_file
+        self.report.l2_settings_file = self._l2def.l2_settings_file
 
 # %% Level2Processor: orbit processing
 
     def _l2_processing_of_orbit_files(self):
         """ Orbit-wise level2 processing """
-
         # TODO: Evaluate parallelization
         self.log.info("Start Orbit Processing")
 
-        n_files = len(self._l1b_files)
-
         # loop over l1bdata preprocessed orbits
         for i, l1b_file in enumerate(self._l1b_files):
 
             # Log the current position in the file stack
-            self.log.info("+ [ %g of %g ] (%.2f%%)" % (i+1, n_files, float(i+1)/float(n_files)*100.))
+            self.log.info("+ [ %g of %g ] (%.2f%%)" % (
+                i+1, len(self._l1b_files),
+                float(i+1)/float(len(self._l1b_files))*100.))
 
             # Read the the level 1b file (l1bdata netCDF is required)
             l1b = self._read_l1b_file(l1b_file)
@@ -339,21 +351,18 @@
             self._apply_l1b_prefilter(l1b)
 
             # Initialize the orbit level-2 data container
-            # TODO: replace by proper product metadata transfer
             try:
-                time_range = TimeRangeRequest(l1b.info.start_time, l1b.info.stop_time, period="custom")
+                time_range = TimeRangeRequest(l1b.info.start_time,
+                                              l1b.info.stop_time,
+                                              period="custom")
                 period = time_range.iterations[0]
             except SystemExit:
                 msg = "Computation of data period caused exception"
                 self.log.warning("[invalid-l1b]", msg)
                 continue
+
             l2 = Level2Data(l1b.info, l1b.time_orbit, period=period)
 
-<<<<<<< HEAD
-            # Get auxiliary data from all registered auxdata handlers
-            error_status, error_codes = self._get_auxiliary_data(l2)
-            if True in error_status:
-=======
             # Add sea ice concentration (can be used as classifier)
             error_status, error_codes = self._get_sea_ice_concentration(l2)
             if error_status:
@@ -394,9 +403,11 @@
             # Get sea ice type (may be required for geometrical corrcetion)
             error_status, error_codes = self._get_sea_ice_type(l2)
             if error_status:
->>>>>>> 712b4b08
                 self._discard_l1b_procedure(error_codes, l1b_file)
                 continue
+
+            # get mss for orbit (this is necessary e.g. for icesat)
+            l2.mss = self._mss.get_track(l2.track.longitude, l2.track.latitude)
 
             # Surface type classification (ocean, ice, lead, ...)
             # (ice type classification comes later)
@@ -424,6 +435,12 @@
             # Compute the radar freeboard and its uncertainty
             self._get_altimeter_freeboard(l1b, l2)
 
+            # Get snow depth & density
+            error_status, error_codes = self._get_snow_parameters(l2)
+            if error_status:
+                self.report.add_orbit_discarded_event(error_codes, l1b_file)
+                continue
+
             # get radar(-derived) from altimeter freeboard
             self._get_freeboard_from_radar_freeboard(l1b, l2)
 
@@ -439,8 +456,8 @@
             # Create output files
             l2.set_metadata(auxdata_source_dict=self.l2_auxdata_source_dict,
                             source_primary_filename=source_primary_filename,
-                            l2_algorithm_id=self.l2def.id,
-                            l2_version_tag=self.l2def.version_tag)
+                            l2_algorithm_id=self._l2def.id,
+                            l2_version_tag=self._l2def.version_tag)
             self._create_l2_outputs(l2)
 
             # Add data to orbit stack
@@ -452,7 +469,7 @@
         self.log.info("- Parsing l1bdata file: %s" % filename)
         l1b = L1bdataNCFile(l1b_file)
         l1b.parse()
-        l1b.info.subset_region_name = self.l2def.hemisphere
+        l1b.info.subset_region_name = self._l2def.roi.hemisphere
         return l1b
 
     def _discard_l1b_procedure(self, error_codes, l1b_file):
@@ -464,46 +481,51 @@
     def _apply_range_corrections(self, l1b):
         """ Apply the range corrections """
         # XXX: This should be applied to the L2 data not l1b
-        for correction in self.l2def.corrections:
+        for correction in self._l2def.corrections:
             l1b.apply_range_correction(correction)
 
     def _apply_l1b_prefilter(self, l1b):
         """ Apply filtering of l1b variables """
         # Backward compatibility with older l2 setting files
-        if "l1b_pre_filtering" not in self.l2def:
+        if "l1b_pre_filtering" not in self._l2def:
             return
         # Apply filters
-        names, filters = td_branches(self.l2def.l1b_pre_filtering)
+        names, filters = td_branches(self._l2def.l1b_pre_filtering)
         for name, filter_def in zip(names, filters):
             self.log.info("- Apply l1b pre-filter: %s" % filter_def.pyclass)
             l1bfilter = get_filter(filter_def.pyclass)
             l1bfilter.set_options(**filter_def.options)
             l1bfilter.apply_filter(l1b)
 
-    def _get_auxiliary_data(self, l2):
-        """ Transfer along-track data from all registered auxdata handler to the l2 data object """
-
-        # Loop over all auxilary data types. Each type must have:
-        # a) entry in the l2 processing definition under the root.auxdata
-        # b) entry in .pysiral-cfg.auxdata.yaml
-        # c) python class in pysiral.auxdata.$auxdata_type$
-
-        auxdata_error_status = []
-        auxdata_error_codes = []
-
-        for auxdata_type in self.registered_auxdata_handlers:
-
-            # Get the class
-            auxclass = getattr(self, auxdata_type)
-
-            # Transfer variables (or at least attempt to)
-            auxclass.add_variables_to_l2(l2)
-
-<<<<<<< HEAD
-            # Reporting
-            for msg in auxclass.msgs:
-                self.log.info("- %s auxdata handler message: %s" % (auxdata_type.upper(), msg))
-=======
+    def _get_sea_ice_concentration(self, l2):
+        """ Get sea ice concentration along track from auxdata """
+
+        # Get along-track sea ice concentrations via the SIC handler class
+        # (see self._set_sic_handler)
+        sic, msg = self._sic.get_along_track_sic(l2)
+
+        # Report any messages from the SIC handler
+        if not msg == "":
+            self.log.info("- "+msg)
+
+        # Check and return error status and codes (e.g. missing file)
+        error_status = self._sic.error.status
+        error_codes = self._sic.error.codes
+
+        # No error: Set sea ice concentration data to the l2 data container
+        if not error_status:
+            l2.sic.set_value(sic)
+
+        # on error: display error messages as warning and return status flag
+        # (this will cause the processor to report and skip this orbit segment)
+        else:
+            error_messages = self._sic.error.get_all_messages()
+            for error_message in error_messages:
+                self.log.warning("! "+error_message)
+                # SIC Handler is persistent, therefore errors status
+                # needs to be reset before next orbit
+                self._sic.error.reset()
+
         return error_status, error_codes
         
     # fmi modification: add of iceconc from ic, iceconc from aari, rio, PP, LEW, SSD, LTPP
@@ -661,36 +683,49 @@
             pass
     
     # fmi modification END
->>>>>>> 712b4b08
-
-            # Check for errors
-            if auxclass.error.status:
-                error_messages = auxclass.error.get_all_messages()
-                for error_message in error_messages:
-                    self.log.warning("! "+error_message)
-                    # auxdata handler is persistent, therefore errors status
-                    # needs to be reset before next orbit
-                    auxclass.error.reset()
-
-            auxdata_error_status.append(auxclass.error.status)
-            auxdata_error_codes.extend(auxclass.error.codes)
-
-            self.log.info("- %s auxdata handler completed" % (auxdata_type.upper()))
-
-        # Return error status list
-        return auxdata_error_status, auxdata_error_codes
+
+    def _get_sea_ice_type(self, l2):
+        """ Get sea ice type (myi fraction) along track from auxdata """
+
+        # Call the sitype handler
+        sitype, sitype_unc, msg = self._sitype.get_along_track_sitype(l2)
+
+        # Report any messages from the sitype handler
+        if not msg == "":
+            self.log.info("- "+msg)
+
+        # Check and return error status and codes (e.g. missing file)
+        error_status = self._sitype.error.status
+        error_codes = self._sitype.error.codes
+
+        # Add to l2data
+        if not error_status:
+            l2.sitype.set_value(sitype)
+            l2.sitype.set_uncertainty(sitype_unc)
+
+        # on error: display error messages as warning and return status flag
+        # (this will cause the processor to report and skip this orbit segment)
+        else:
+            error_messages = self._sitype.error.get_all_messages()
+            for error_message in error_messages:
+                self.log.warning("! "+error_message)
+                # SIC Handler is persistent, therefore errors status
+                # needs to be reset before next orbit
+            self._sitype.error.reset()
+
+        return error_status, error_codes
 
     def _classify_surface_types(self, l1b, l2):
         """ Run the surface type classification """
-        pyclass = self.l2def.surface_type.pyclass
+        pyclass = self._l2def.surface_type.pyclass
         surface_type = get_surface_type_class(pyclass)
-        surface_type.set_options(**self.l2def.surface_type.options)
+        surface_type.set_options(**self._l2def.surface_type.options)
         surface_type.classify(l1b, l2)
         l2.set_surface_type(surface_type.result)
 
     def _validate_surface_types(self, l2):
         """ Loop over stack of surface type validators """
-        surface_type_validators = self.l2def.validator.surface_type
+        surface_type_validators = self._l2def.validator.surface_type
         names, validators = td_branches(surface_type_validators)
         error_codes = ["l2proc_surface_type_discarded"]
         error_states = []
@@ -709,7 +744,7 @@
     def _waveform_retracking(self, l1b, l2):
         """ Retracking: Obtain surface elevation from l1b waveforms """
         # loop over retrackers for each surface type
-        surface_types, retracker_def = td_branches(self.l2def.retracker)
+        surface_types, retracker_def = td_branches(self._l2def.retracker)
 
         for i, surface_type in enumerate(surface_types):
 
@@ -760,8 +795,8 @@
     def _estimate_sea_surface_height(self, l2):
 
         # 2. get get sea surface anomaly
-        ssa = get_l2_ssh_class(self.l2def.ssa.pyclass)
-        ssa.set_options(**self.l2def.ssa.options)
+        ssa = get_l2_ssh_class(self._l2def.ssa.pyclass)
+        ssa.set_options(**self._l2def.ssa.options)
         ssa.interpolate(l2)
 
         # dedicated setters, else the uncertainty, bias attributes are broken
@@ -771,8 +806,8 @@
     def _get_altimeter_freeboard(self, l1b, l2):
         """ Compute radar freeboard and its uncertainty """
 
-        afrbalg = get_frb_algorithm(self.l2def.afrb.pyclass)
-        afrbalg.set_options(**self.l2def.rfrb.options)
+        afrbalg = get_frb_algorithm(self._l2def.afrb.pyclass)
+        afrbalg.set_options(**self._l2def.rfrb.options)
         afrb, afrb_unc = afrbalg.get_radar_freeboard(l1b, l2)
 
         # Check and return error status and codes
@@ -794,11 +829,45 @@
 
         return error_status, error_codes
 
+    def _get_snow_parameters(self, l2):
+        """ Get snow depth and density with respective uncertainties """
+
+        # Get along track snow depth info
+        snow, msg = self._snow.get_along_track_snow(l2)
+
+        # Report any messages from the snow handler
+        if not msg == "":
+            self.log.info("- "+msg)
+
+        # Check and return error status and codes (e.g. missing file)
+        error_status = self._snow.error.status
+        error_codes = self._snow.error.codes
+
+        # Add to l2data
+        if not error_status:
+            # Add to l2data
+            l2.snow_depth.set_value(snow.depth)
+            l2.snow_depth.set_uncertainty(snow.depth_uncertainty)
+            l2.snow_dens.set_value(snow.density)
+            l2.snow_dens.set_uncertainty(snow.density_uncertainty)
+
+        # on error: display error messages as warning and return status flag
+        # (this will cause the processor to report and skip this orbit segment)
+        else:
+            error_messages = self._snow.error.get_all_messages()
+            for error_message in error_messages:
+                self.log.warning("! "+error_message)
+                # SIC Handler is persistent, therefore errors status
+                # needs to be reset before next orbit
+            self._snow.error.reset()
+
+        return error_status, error_codes
+
     def _get_freeboard_from_radar_freeboard(self, l1b, l2):
         """ Convert the altimeter freeboard in radar freeboard """
 
-        frbgeocorr = get_frb_algorithm(self.l2def.frb.pyclass)
-        frbgeocorr.set_options(**self.l2def.frb.options)
+        frbgeocorr = get_frb_algorithm(self._l2def.frb.pyclass)
+        frbgeocorr.set_options(**self._l2def.frb.options)
         frb, frb_unc = frbgeocorr.get_freeboard(l1b, l2)
 
         # Check and return error status and codes (e.g. missing file)
@@ -828,7 +897,7 @@
         """
 
         # Extract filters from settings structure
-        freeboard_filters = self.l2def.filter.freeboard
+        freeboard_filters = self._l2def.filter.freeboard
         names, filters = td_branches(freeboard_filters)
 
         # Loop over freeboard filters
@@ -878,8 +947,8 @@
               (usually in the l2 settings)
         """
 
-        frb2sit = get_sit_algorithm(self.l2def.sit.pyclass)
-        frb2sit.set_options(**self.l2def.sit.options)
+        frb2sit = get_sit_algorithm(self._l2def.sit.pyclass)
+        frb2sit.set_options(**self._l2def.sit.options)
 
         sit, sit_unc, ice_dens, ice_dens_unc = frb2sit.get_thickness(l2)
 
@@ -891,10 +960,11 @@
             # Add to l2data
             l2.sit.set_value(sit)
             l2.sit.set_uncertainty(sit_unc)
-            l2.set_auxiliary_parameter("idens", "sea_ice_density", ice_dens, ice_dens_unc)
+            l2.ice_dens.set_value(ice_dens)
+            l2.ice_dens.set_uncertainty(ice_dens_unc)
 
     def _apply_thickness_filter(self, l2):
-        thickness_filters = self.l2def.filter.thickness
+        thickness_filters = self._l2def.filter.thickness
         names, filters = td_branches(thickness_filters)
         for name, filter_def in zip(names, filters):
             sitfilter = get_filter(filter_def.pyclass)
@@ -935,7 +1005,9 @@
         # Optional parameters (may be set to default values if not specified)
         self._output_handler = []
 
-    def add_output_definition(self, output_def_file, period="default", overwrite_protection=True):
+    def add_output_definition(self, output_def_file,
+                              period="default",
+                              overwrite_protection=True):
 
         # Set given or default output handler
         self._output_handler.append(DefaultLevel2OutputHandler(
